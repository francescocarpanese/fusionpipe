--- conflicted
+++ resolved
@@ -11,17 +11,13 @@
       - Multiple Users (bare metal): dev_maintainer_guide.md
   - User Guide:
       - Develop a Node: user_guide/develop_node.md
-<<<<<<< HEAD
       - Pipeline Interaction: user_guide/pipeline_interaction.md
-  - Developer/Maintainer Guide: dev_maintainer_guide.md
-=======
-      - Pipeline Interaction: pipeline_interation.md
       - External Dependencies:
           - python: package_management_python.md
           - matlab: package_management_matlab.md
       - Best practices:
           - Set up new package and develop a pipeline: best_practices_pipeline_package.md
->>>>>>> fcd917bd
+
 
 
 plugins:
